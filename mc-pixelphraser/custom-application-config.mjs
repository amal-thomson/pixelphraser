import { PERMISSIONS, entryPointUriPath } from './src/constants';

const config = {
  name: 'PixelPhraser',
  entryPointUriPath,
  cloudIdentifier: 'gcp-eu',
  env: {
    development: {
      initialProjectKey: "${env:PROJECT_ID}"
    },
    production: {
<<<<<<< HEAD
      applicationId: 'APPLICATION_ID',
      url: 'https://pixelphraser.vercel.app',
=======
      applicationId: "${env:APPLICATION_ID}",
      url: "https://pixelphraser.vercel.app",
>>>>>>> c2361a4c
    },
  },
  oAuthScopes: {
    view: ['view_products'],
    manage: ['manage_products'],
  },
  icon: '${path:@commercetools-frontend/assets/application-icons/screen.svg}',
  mainMenuLink: {
    defaultLabel: 'PixelPhraser',
    labelAllLocales: [],
    permissions: [PERMISSIONS.View],
  },
};

export default config;<|MERGE_RESOLUTION|>--- conflicted
+++ resolved
@@ -9,13 +9,8 @@
       initialProjectKey: "${env:PROJECT_ID}"
     },
     production: {
-<<<<<<< HEAD
-      applicationId: 'APPLICATION_ID',
-      url: 'https://pixelphraser.vercel.app',
-=======
       applicationId: "${env:APPLICATION_ID}",
       url: "https://pixelphraser.vercel.app",
->>>>>>> c2361a4c
     },
   },
   oAuthScopes: {
